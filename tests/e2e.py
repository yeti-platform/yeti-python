--- conflicted
+++ resolved
@@ -84,8 +84,8 @@
 
         self.assertEqual(indicator["name"], "testGet")
         self.assertEqual(indicator["pattern"], "test[0-9]")
-<<<<<<< HEAD
-
+        self.assertEqual(indicator["tags"][0]["name"], "testtag")
+        
     def test_link_objects(self):
         self.api.auth_api_key(os.getenv("YETI_API_KEY"))
         indicator = self.api.new_indicator(
@@ -120,7 +120,4 @@
         self.assertEqual(len(neighbors["vertices"]), 1)
         self.assertEqual(
             neighbors["vertices"][f'entities/{malware["id"]}']["name"], "testMalware"
-        )
-=======
-        self.assertEqual(indicator["tags"][0]["name"], "testtag")
->>>>>>> b3f67b88
+        )